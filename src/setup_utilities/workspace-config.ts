/*
Copyright 2024 mylonics 
Author Rijesh Augustine

Licensed under the Apache License, Version 2.0 (the "License");
you may not use this file except in compliance with the License.
You may obtain a copy of the License at

    http://www.apache.org/licenses/LICENSE-2.0

Unless required by applicable law or agreed to in writing, software
distributed under the License is distributed on an "AS IS" BASIS,
WITHOUT WARRANTIES OR CONDITIONS OF ANY KIND, either express or implied.
See the License for the specific language governing permissions and
limitations under the License.
*/

import * as vscode from "vscode";
import * as os from "os";
import * as fs from "fs-extra";
import * as path from "path";
import { getPlatformName } from "../utilities/utils";
import { WorkspaceConfig, SetupState } from "./types";

function projectLoader(config: WorkspaceConfig, projects: any) {
  config.projects = {};

  if (config.projectStates === undefined) {
    config.projectStates = {};
  }

  for (let key in projects) {
    config.projects[key] = projects[key];

    //generate project States if they don't exist
    if (config.projectStates[key] === undefined) {
      config.projectStates[key] = { buildStates: {}, twisterStates: {} };
      if (config.activeProject === undefined) {
        config.activeProject = key;
      }
    }

    for (let build_key in projects[key].buildConfigs) {
      if (config.projectStates[key].buildStates[build_key] === undefined) {
        config.projectStates[key].buildStates[build_key] = { runnerStates: {} };
        if (config.projectStates[key].activeBuildConfig === undefined) {
          config.projectStates[key].activeBuildConfig = build_key;
        }
      }

      //Remove after upgrade
      if (projects[key].buildConfigs[build_key].runnerConfigs === undefined) {
        config.projects[key].buildConfigs[build_key].runnerConfigs = projects[key].buildConfigs[build_key].runners;
      }

      for (let runner_key in projects[key].buildConfigs[build_key].runnerConfigs) {
        if (config.projectStates[key].buildStates[build_key].runnerStates[runner_key] === undefined) {
          config.projectStates[key].buildStates[build_key].runnerStates[runner_key] = {};
          if (config.projectStates[key].buildStates[build_key].activeRunner === undefined) {
            config.projectStates[key].buildStates[build_key].activeRunner = runner_key;
          }
        }
      }
    }
  }
}

export async function getVariable(config: WorkspaceConfig, variable_name: string, project_name?: string, build_name?: string) {
  const zephyrIdeSettingFilePath = path.join(config.rootPath, ".vscode/zephyr-ide.json");
  try {
    var object = await JSON.parse(fs.readFileSync(zephyrIdeSettingFilePath, 'utf8'));
    if (project_name) {
      let projects = object.projects;
      if (build_name) {
        return projects[project_name]["buildConfigs"][build_name]["vars"][variable_name];
      }
      return projects[project_name]["vars"][variable_name];
    }
    return object[variable_name];
  } catch (error) {
    console.error('Failed to get custom var, ${variable_name}');
    console.error(error);
    return "";
  }
}

export async function loadProjectsFromFile(config: WorkspaceConfig) {
  const zephyrIdeSettingFilePath = path.join(config.rootPath, ".vscode/zephyr-ide.json");
  try {
    if (!fs.pathExistsSync(zephyrIdeSettingFilePath)) {
      await fs.outputFile(zephyrIdeSettingFilePath, JSON.stringify({}, null, 2), { flag: 'w+' }, function (err: any) {
        if (err) { throw err; }
        console.log('Created zephyr-ide file');
      }
      );
    } else {
      var object = await JSON.parse(fs.readFileSync(zephyrIdeSettingFilePath, 'utf8'));
      let projects = object.projects;
      projectLoader(config, projects);
    }
  } catch (error) {
    console.error("Failed to load .vscode/zephyr-ide.json");
    console.error(error);
  }
}

export function setDefaultTerminal(configuration: vscode.WorkspaceConfiguration, target: vscode.ConfigurationTarget, platform_name: string, force: boolean) {
  if (force || !configuration.inspect('terminal.integrated.defaultProfile.' + platform_name)?.workspaceValue) {
    configuration.update('terminal.integrated.defaultProfile.' + platform_name, "Zephyr IDE Terminal", target, false);
  }
}

export async function setWorkspaceSettings(force = false) {
  const configuration = await vscode.workspace.getConfiguration();
  const target = vscode.ConfigurationTarget.Workspace;

  if (getPlatformName() === "windows") {
    setDefaultTerminal(configuration, target, "windows", force);
  }
  if (getPlatformName() === "linux") {
    setDefaultTerminal(configuration, target, "linux", force);
  }
  if (getPlatformName() === "macos") {
    setDefaultTerminal(configuration, target, "osx", force);
  }
  if (force || !configuration.inspect("C_Cpp.default.compileCommands")?.workspaceValue) {
    configuration.update("C_Cpp.default.compileCommands", path.join("${workspaceFolder}", '.vscode', 'compile_commands.json'), target);
  }
  if (force || !configuration.inspect("cmake.configureOnOpen")?.workspaceValue) {
    configuration.update("cmake.configureOnOpen", false, target);
  }
}

export async function generateGitIgnore(context: vscode.ExtensionContext, wsConfig: WorkspaceConfig) {
  let desPath = path.join(wsConfig.rootPath, ".gitignore");
  let exists = await fs.pathExists(desPath);
  if (!exists) {
    const extensionPath = context.extensionPath;
    let srcPath = path.join(extensionPath, "resources", "git_ignores", "gitignore_workspace_install");

    try {
      // Check if source file exists
      if (await fs.pathExists(srcPath)) {
        await fs.copy(srcPath, desPath);
      } else {
        console.warn(`Source gitignore file not found at: ${srcPath}`);
      }
    } catch (error) {
      console.error(`Failed to copy gitignore from ${srcPath} to ${desPath}:`, error);
    }
  }
}

export async function generateExtensionsRecommendations(context: vscode.ExtensionContext, wsConfig: WorkspaceConfig) {
  let desPath = path.join(wsConfig.rootPath, ".vscode/extensions.json");
  let exists = await fs.pathExists(desPath);
  if (!exists) {
    const extensionPath = context.extensionPath;
    let srcPath = path.join(extensionPath, "resources", "recommendations", "extensions.json");

    try {
      // Ensure the .vscode directory exists
      await fs.ensureDir(path.dirname(desPath));

      // Check if source file exists
      if (await fs.pathExists(srcPath)) {
        await fs.copy(srcPath, desPath);
      } else {
        console.warn(`Source extensions.json file not found at: ${srcPath}`);
      }
    } catch (error) {
      console.error(`Failed to copy extensions.json from ${srcPath} to ${desPath}:`, error);
    }
  }
}

let toolsfoldername = ".zephyr_ide";

export function getToolsDir() {
  let toolsdir = path.join(os.homedir(), toolsfoldername);

  const configuration = vscode.workspace.getConfiguration();
  let toolsDirFromFile: string | undefined = configuration.get("zephyr-ide.tools_directory");
  if (toolsDirFromFile) {
    toolsdir = toolsDirFromFile;
  }
  // Ensure directory exists before returning
  try {
    if (!fs.pathExistsSync(toolsdir)) {
      fs.ensureDirSync(toolsdir);
    }
  } catch (e) {
    console.error("Failed to ensure tools directory exists:", toolsdir, e);
  }
  return toolsdir;
}

export function getToolchainDir() {
  return path.join(getToolsDir(), "toolchains");
}

/**
<<<<<<< HEAD
 * Find the latest installed SDK version in the toolchains directory
 * @returns The SDK directory name (e.g., "zephyr-sdk-0.17.3") or undefined
 */
function findLatestSdkVersion(): string | undefined {
  const toolchainDir = getToolchainDir();
  
  if (!fs.pathExistsSync(toolchainDir)) {
    return undefined;
  }
  
  const entries = fs.readdirSync(toolchainDir);
  const sdkDirs = entries.filter(entry => {
    const fullPath = path.join(toolchainDir, entry);
    return fs.statSync(fullPath).isDirectory() && entry.startsWith('zephyr-sdk-');
  });
  
  if (sdkDirs.length === 0) {
    return undefined;
  }
  
  // Sort by version number (descending) to get the latest
  // localeCompare with numeric:true handles version strings like "0.17.10" vs "0.17.2" correctly
  sdkDirs.sort((a, b) => {
    const versionA = a.replace('zephyr-sdk-', '');
    const versionB = b.replace('zephyr-sdk-', '');
    return versionB.localeCompare(versionA, undefined, { numeric: true });
  });
  
  return sdkDirs[0];
}

/**
 * Read SDK install directory from CMakeCache.txt
 * @param buildDir The build directory path
 * @returns The SDK install directory path or undefined if not found
 */
function readSdkPathFromCMakeCache(buildDir: string): string | undefined {
  const cmakeCachePath = path.join(buildDir, "CMakeCache.txt");
  
  if (!fs.pathExistsSync(cmakeCachePath)) {
    console.log(`Zephyr IDE: CMakeCache.txt not found at "${cmakeCachePath}"`);
    return undefined;
  }
  
  try {
    const cacheContent = fs.readFileSync(cmakeCachePath, 'utf-8');
    // Look for ZEPHYR_SDK_INSTALL_DIR:PATH= line
    const match = cacheContent.match(/^ZEPHYR_SDK_INSTALL_DIR:PATH=(.+)$/m);
    if (match && match[1]) {
      const sdkPath = match[1].trim();
      if (fs.pathExistsSync(sdkPath)) {
        console.log(`Zephyr IDE: Found SDK path from CMakeCache.txt: "${sdkPath}"`);
        return sdkPath;
      }
    }
  } catch (error) {
    console.log(`Zephyr IDE: Error reading CMakeCache.txt: ${error}`);
  }
  
  return undefined;
}

/**
 * Get SDK path for the active build, using cached value if available
 * @param wsConfig The workspace configuration
 * @returns The SDK install directory path or undefined if not found
 */
function getSdkPathFromBuild(wsConfig: WorkspaceConfig): string | undefined {
  // Get active project and build
  if (!wsConfig.activeProject) {
    return undefined;
  }
  
  const project = wsConfig.projects[wsConfig.activeProject];
  if (!project) {
    return undefined;
  }
  
  const activeBuildName = wsConfig.projectStates[wsConfig.activeProject]?.activeBuildConfig;
  if (!activeBuildName) {
    return undefined;
  }
  
  const build = project.buildConfigs[activeBuildName];
  if (!build) {
    return undefined;
  }
  
  const buildState = wsConfig.projectStates[wsConfig.activeProject]?.buildStates[activeBuildName];
  
  // First check if we have a cached SDK path
  if (buildState?.sdkPath && fs.pathExistsSync(buildState.sdkPath)) {
    console.log(`Zephyr IDE: Using cached SDK path: "${buildState.sdkPath}"`);
    return buildState.sdkPath;
  }
  
  // Otherwise read from CMakeCache.txt
  const buildDir = path.join(wsConfig.rootPath, project.rel_path, build.name);
  const sdkPath = readSdkPathFromCMakeCache(buildDir);
  
  // Cache the SDK path in BuildState if found
  if (sdkPath && buildState) {
    buildState.sdkPath = sdkPath;
  }
  
  return sdkPath;
}

/**
 * Update cached SDK path for a build after build completes
 * @param wsConfig The workspace configuration  
 * @param projectName The project name
 * @param buildName The build name
 */
export function updateBuildSdkPath(wsConfig: WorkspaceConfig, projectName: string, buildName: string): void {
  const project = wsConfig.projects[projectName];
  if (!project) {
    return;
  }
  
  const build = project.buildConfigs[buildName];
  if (!build) {
    return;
  }
  
  const buildState = wsConfig.projectStates[projectName]?.buildStates[buildName];
  if (!buildState) {
    return;
  }
  
  const buildDir = path.join(wsConfig.rootPath, project.rel_path, build.name);
  const sdkPath = readSdkPathFromCMakeCache(buildDir);
  
  if (sdkPath) {
    buildState.sdkPath = sdkPath;
    console.log(`Zephyr IDE: Updated cached SDK path for ${buildName}: "${sdkPath}"`);
  }
}

/**
 * Clear cached SDK path for a build (called on pristine/clean)
 * @param wsConfig The workspace configuration
 * @param projectName The project name
 * @param buildName The build name
 */
export function clearBuildSdkPath(wsConfig: WorkspaceConfig, projectName: string, buildName: string): void {
  const buildState = wsConfig.projectStates[projectName]?.buildStates[buildName];
  if (buildState) {
    buildState.sdkPath = undefined;
    console.log(`Zephyr IDE: Cleared cached SDK path for ${buildName}`);
  }
}

/**
 * Get the ARM GDB path from the active build's SDK or latest installed SDK
 * First tries to get SDK path from cached BuildState or CMakeCache.txt
 * Falls back to the latest SDK in toolchains directory
 * Path format: {sdkPath}/arm-zephyr-eabi/bin/arm-zephyr-eabi-gdb
 * @param wsConfig The workspace configuration (optional, for CMakeCache lookup)
 * @returns The full path to the ARM GDB executable or undefined if not found
 */
export function getArmGdbPath(wsConfig?: WorkspaceConfig): string | undefined {
  let sdkPath: string | undefined;
  
  // First try to get SDK path from active build (cached or CMakeCache)
  if (wsConfig) {
    sdkPath = getSdkPathFromBuild(wsConfig);
  }
  
  // Fall back to latest SDK in toolchains directory
  if (!sdkPath) {
    const toolchainDir = getToolchainDir();
    const latestSdk = findLatestSdkVersion();
    if (!latestSdk) {
      console.log(`Zephyr IDE: No SDK found in toolchains directory "${toolchainDir}"`);
      return undefined;
    }
    sdkPath = path.join(toolchainDir, latestSdk);
    console.log(`Zephyr IDE: Using latest SDK: "${sdkPath}"`);
  }
  
  const gdbPath = path.join(sdkPath, "arm-zephyr-eabi", "bin", "arm-zephyr-eabi-gdb");
  
  // Check if the GDB executable exists
  if (fs.pathExistsSync(gdbPath)) {
    return gdbPath;
  }
  
  // On Windows, check for .exe extension
  const gdbPathExe = gdbPath + '.exe';
  if (fs.pathExistsSync(gdbPathExe)) {
    return gdbPathExe;
  }
  
  console.log(`Zephyr IDE: ARM GDB executable not found at "${gdbPath}"`);
  return undefined;
=======
 * Get the Python virtual environment path, either from configuration or default
 * @param setupPath - The setup path to use for the default venv location
 * @returns The path to the Python virtual environment
 */
export function getVenvPath(setupPath: string): string {
  const configuration = vscode.workspace.getConfiguration();
  let venvPath: string | undefined = configuration.get("zephyr-ide.venv-folder");
  
  // Use configured path if it's a non-empty string
  if (venvPath && venvPath.trim()) {
    return venvPath;
  }
  
  // Default to .venv in the setup path
  return path.join(setupPath, ".venv");
>>>>>>> 151e38a8
}

/**
 * Create a SetupState from environment variables if they exist
 * This allows the extension to work with externally-managed Zephyr environments
 * @returns SetupState if ZEPHYR_BASE is set, undefined otherwise
 */
export function getEnvironmentSetupState(): SetupState {
  let zephyrBase = process.env.ZEPHYR_BASE;

  if (!zephyrBase) {
    zephyrBase = "";
  }

  // Create a setup state based on environment variables
  const setupState: SetupState = {
    pythonEnvironmentSetup: true,
    westUpdated: true, // Assume west is already set up in external environment
    packagesInstalled: true, // Assume packages are already installed in external environment
    zephyrDir: zephyrBase,
    zephyrVersion: undefined, // Will be determined later if needed
    env: {},
    setupPath: path.dirname(zephyrBase), // Use parent directory of ZEPHYR_BASE
  };

  return setupState;
}

/**
 * Check if required Zephyr environment variables are present
 * @returns true if either ZEPHYR_BASE or ZEPHYR_SDK_INSTALL_DIR is set, false otherwise
 */
function checkZephyrEnvironmentVariables(): boolean {
  return !!(process.env.ZEPHYR_BASE || process.env.ZEPHYR_SDK_INSTALL_DIR);
}

/**
 * Show a warning if Zephyr environment variables are not set
 * Allows user to suppress future warnings
 */
async function checkAndWarnMissingEnvironment(context: vscode.ExtensionContext): Promise<void> {
  const configuration = vscode.workspace.getConfiguration();
  const suppressWarning: boolean | undefined = configuration.get("zephyr-ide.suppress-workspace-warning");

  // Don't show warning if user has suppressed it
  if (suppressWarning) {
    return;
  }

  // Check if environment variables are present
  if (!checkZephyrEnvironmentVariables()) {
    const result = await vscode.window.showWarningMessage(
      "No Zephyr workspace environment detected. Neither ZEPHYR_BASE nor ZEPHYR_SDK_INSTALL_DIR environment variables are set.\n\nChoose 'Continue' to proceed using system environment variables, 'Don't Show Again' to suppress this warning, or 'Setup Workspace' to open the setup wizard.",
      "Continue",
      "Don't Show Again",
      "Setup Workspace"
    );

    if (result === "Don't Show Again") {
      // Save the preference to not show again
      await configuration.update("zephyr-ide.suppress-workspace-warning", true, vscode.ConfigurationTarget.Workspace);
      vscode.window.showInformationMessage("Workspace warning suppressed for this workspace.");
    } else if (result === "Setup Workspace") {
      // Open the setup wizard panel for workspace configuration
      await vscode.commands.executeCommand("zephyr-ide.setupWorkspace");
    }
  }
}

/**
 * Get the setup state for the workspace, handling all the logic for:
 * - Returning existing activeSetupState if available
 * - Warning user if no environment is set up
 * - Creating setup state from environment variables if available
 * 
 * @param context - VS Code extension context
 * @param wsConfig - Workspace configuration
 * @returns SetupState if available, undefined otherwise
 */
export async function getSetupState(context: vscode.ExtensionContext, wsConfig: WorkspaceConfig): Promise<SetupState> {
  // If activeSetupState exists, return it
  if (wsConfig.activeSetupState) {
    return wsConfig.activeSetupState;
  }

  // No activeSetupState - warn the user about missing environment
  await checkAndWarnMissingEnvironment(context);

  // Try to get setup state from environment variables
  return getEnvironmentSetupState();
}<|MERGE_RESOLUTION|>--- conflicted
+++ resolved
@@ -200,7 +200,6 @@
 }
 
 /**
-<<<<<<< HEAD
  * Find the latest installed SDK version in the toolchains directory
  * @returns The SDK directory name (e.g., "zephyr-sdk-0.17.3") or undefined
  */
@@ -397,7 +396,6 @@
   
   console.log(`Zephyr IDE: ARM GDB executable not found at "${gdbPath}"`);
   return undefined;
-=======
  * Get the Python virtual environment path, either from configuration or default
  * @param setupPath - The setup path to use for the default venv location
  * @returns The path to the Python virtual environment
@@ -413,7 +411,6 @@
   
   // Default to .venv in the setup path
   return path.join(setupPath, ".venv");
->>>>>>> 151e38a8
 }
 
 /**
