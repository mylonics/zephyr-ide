# Change Log

All notable changes to the "zephyr-ide" extension will be documented in this file.

## Unreleased
<<<<<<< HEAD
**Breaking Changes:**
- **Removed externally managed workspace option** - The explicit "Use Externally Managed West Workspace" command and UI option have been removed
- **Automatic environment detection** - The extension now automatically detects and uses system environment variables (ZEPHYR_BASE, ZEPHYR_SDK_INSTALL_DIR) when no workspace is configured
- **New workspace warning** - A warning is now shown when environment variables are not detected, with an option to suppress it per workspace
- **Configuration changes:**
  - Removed `zephyr-ide.use-system-environment` setting
  - Added `zephyr-ide.suppress-workspace-warning` setting to control environment variable warning display
=======
### Changed
- **Simplified Workspace Setup panel** - Removed low-level commands (West Config, Setup West Environment, West Init) from sidebar view to reduce clutter
  - Commands remain available via Command Palette (`Ctrl+Shift+P` / `Cmd+Shift+P`)
  - Only "Zephyr IDE Configuration" and "West Update" now shown in sidebar
  - This change focuses the UI on commonly-used actions while preserving full functionality for advanced users
>>>>>>> 698d1c55

## 2.0.0
Major update with enhanced workspace setup and user experience improvements:
- **Updated Zephyr IDE and workspace setup panel** - Redesigned interface to match rest of GUI
- **New setup panel** - Interactive guided setup process for new users
- **Host tools installation** - Automated installation and verification of required build dependencies
- **Enhanced workspace setup methods** - Improved workspace configuration and initialization for git repos and folders
- **New West SDK integration** - Updated SDK installation process to use `west sdk` command
- **Improved user guidance** - Better error messages and setup instructions throughout the extension
- Improved finding samples
- Fixed bug in build and update command

## 1.10.*
- CI experimentation

## 1.9.0
- Added recommendations for dts language server and cpp intellisense
- Removed configuration dependency on OneTimeWorkSpaceSetup
- dded ability to use gui config in Project Tree view
- Updated README
- Updated build buttons
- Fixed issue with board build command not working
- Fixed issue with debug buttons
- Added additional debug examples for OpenOCD
- Reverted west.yml cmsis6 fix until v4.2.0 comes out

## 1.8.0
- Minor board sub directory fixes
- New macOS fix
- Added Twister Testing. 
- Parsing board revision numbers for build configuration for >4.1.0. 
- Checking if build_info file exists before trying to read it.
- Fixed bug calling west list before a west update has occurred.
- Removed Deprecated .vscode settings 
- Updated nrf connect versions

## 1.7.0
- Added full support dts-lsp contexts 
- Added support for multiroot workspaces 
- Added the ability to load samples from modules 
- Project folders with periods in the name are not imported properly - @Matt-Armstrong-Faro 
- Additional experimental support for dts-lsp contexts  
- Fixed bug when module yaml file not found 
- Added initial support for dts-lsp 
- Improved zsh and mac os support by using environment variable collection 
- Minor typo fix
- Make .vscode directory if it doesn't exist - @rpiper 
- Added SDK 0.17.0
- Added minimal ble template
- Modified default .gitignore to no longer ignore .west folder

## 1.6.0
- Improved support for global workspaces
- Moved Release Notes to CHANGELOG
- Removed filter on .KConfig files
- Fixing board selection command - Removed use of custom python scripts for board list
- Additional fixes to build command
- Fixing build command

## 1.5.0
- Added New Activation Event
- Fixed ENV Path duplication bug
- Added runner Selector to status bar
- Default Zephyr IDE Terminal for all OS
- Renamed application folder to west-manifest
- Reworked build command to not reconfigure cmake each build

## 1.4.0
-Added custom variables to zephyr-ide.json 
-Added RAM/ROM report
-Updated available versions
-Added workspacepath to devicetree and kconfig variables if extension setup is workspace
-Added generation of gitignore file
-Added sample project to help users get started
-Added DTSh shell 
-Added ability to select active project and active build from status bar 
-Added command to get board directory path for debugging purposes 
-Fixed macos xtensa sdk download
-Updated manual

## 1.3.0
- Fixed GUI failing to update on new project/build
- Fixed multiple conf file missing deliminator
- Adding shell vscode config test command
- Force use of bash on macos always
- Detect if python .venv already exists and prompt user to replace

## 1.2.0
- Added marked West as ready command
- Use python for macos instead of python3
- Force use of bash when zsh is the default profile.
- Allow any folder to be the zephyr install folder and allow to manually specificy tools directory.
- Fixed west init issue with by unsetting zephyr base.

## 1.1.0
- Bug fixes in gui rendering. Multiple tasks are now allowed to run at the same time. Integration with NRF device tree and KConfig.

## 1.0.43
- Added compile commands and linking with intellisense
- Added the ability to clone git repo during west init.
- Cleaned up some handling of VS code tasks.
- Added extra west build arguments. (Must be added to .json files)
- Added West Configurator for different HALs.
- Added menuConfig and guiConfig commands.
- Added the ability to select different zephyr versions.
- Added default args for runner

## 1.0.0
 - Initial release.<|MERGE_RESOLUTION|>--- conflicted
+++ resolved
@@ -3,7 +3,6 @@
 All notable changes to the "zephyr-ide" extension will be documented in this file.
 
 ## Unreleased
-<<<<<<< HEAD
 **Breaking Changes:**
 - **Removed externally managed workspace option** - The explicit "Use Externally Managed West Workspace" command and UI option have been removed
 - **Automatic environment detection** - The extension now automatically detects and uses system environment variables (ZEPHYR_BASE, ZEPHYR_SDK_INSTALL_DIR) when no workspace is configured
@@ -11,13 +10,11 @@
 - **Configuration changes:**
   - Removed `zephyr-ide.use-system-environment` setting
   - Added `zephyr-ide.suppress-workspace-warning` setting to control environment variable warning display
-=======
 ### Changed
 - **Simplified Workspace Setup panel** - Removed low-level commands (West Config, Setup West Environment, West Init) from sidebar view to reduce clutter
   - Commands remain available via Command Palette (`Ctrl+Shift+P` / `Cmd+Shift+P`)
   - Only "Zephyr IDE Configuration" and "West Update" now shown in sidebar
   - This change focuses the UI on commonly-used actions while preserving full functionality for advanced users
->>>>>>> 698d1c55
 
 ## 2.0.0
 Major update with enhanced workspace setup and user experience improvements:
